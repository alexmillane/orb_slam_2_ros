#ifndef ORB_SLAM_2_INTERFACE
#define ORB_SLAM_2_INTERFACE

#include <memory>
#include <mutex>
#include <string>
#include <vector>

#include <geometry_msgs/TransformStamped.h>
#include <orb_slam_2/Optimizer.h>
#include <orb_slam_2/System.h>
//#include <orb_slam_2/DenseMappingInterface.h>
#include <ros/ros.h>
#include <sensor_msgs/Image.h>
#include <std_msgs/Header.h>
#include <tf/transform_broadcaster.h>
#include <Eigen/Geometry>

#include "orb_slam_2_ros/types.hpp"

namespace orb_slam_2_interface {

// Default values for parameters
static const bool kDefaultUseViewer = true;
static const bool kDefaultVerbose = true;
static const std::string kDefaultFrameId = "world";
static const std::string kDefaultChildFrameId = "cam0";

// Class handling global alignment calculation and publishing
class OrbSlam2Interface {
 public:
  EIGEN_MAKE_ALIGNED_OPERATOR_NEW
  // Constructor
  OrbSlam2Interface(const ros::NodeHandle& nh,
                    const ros::NodeHandle& nh_private);
  ~OrbSlam2Interface();

 protected:
  // Shutsdown the interface
  void shutdown();

  // Subscribes and Advertises to the appropriate ROS topics
  void advertiseTopics();
  void getParametersFromRos();

  // Callbacks
  void imageCallback(const sensor_msgs::ImageConstPtr& msg);

  // Pose Publishing functions
  void publishCurrentPose(const Transformation& T,
                          const std_msgs::Header& header);
  void publishCurrentPoseAsTF(const ros::TimerEvent& event);
<<<<<<< HEAD
  void publishCurrentKeyframeStatus(bool keyframe_status,
                                    long unsigned int last_keyframe_id,
                                    bool big_change_flag,
                                    const std_msgs::Header& frame_header);
=======
  void publishTrajectory(
      const std::vector<Eigen::Affine3d,
                        Eigen::aligned_allocator<Eigen::Affine3d> >&
          trajectory);
>>>>>>> 34895fe9

  // Helper functions
  void convertOrbSlamPoseToKindr(const cv::Mat& T_cv, Transformation* T_kindr);

  // Contains a while loop that checks for updates to the past trajectories and
  // then publishes them
  void runPublishUpdatedTrajectory();

  bool getMarginalUncertainty(int id, Eigen::MatrixXd* cov);
  bool getJointMarginalUncertainty(int id_x, int id_y, Eigen::MatrixXd* cov);

  // Node handles
  ros::NodeHandle nh_;
  ros::NodeHandle nh_private_;

  // Publishers
  ros::Publisher T_pub_;
  tf::TransformBroadcaster tf_broadcaster_;
  ros::Timer tf_timer_;
  ros::Publisher trajectory_pub_;
  ros::Publisher keyframe_status_pub_;

  // Pointer to the thread that checks for and publishes loop closures
  std::thread* mpt_loop_closure_publisher;

  // The orb slam system
  std::shared_ptr<ORB_SLAM2::System> slam_system_;

  // The current pose
  Transformation T_W_C_;

  // which keyframe id goes with each row of covariance matrix
  std::vector<long unsigned int> idxToId_;
  std::map<long unsigned int, size_t> idToIdx_;

  // The current covariance matrix
  Eigen::MatrixXd cov_mat_;

  // Parameters
  bool use_viewer_;
  bool verbose_;
  std::string vocabulary_file_path_;
  std::string settings_file_path_;

  // Transform frame names
  std::string frame_id_;
  std::string child_frame_id_;

  // Signaling members
  std::mutex m_mutex_shutdown_flag;
  bool mb_shutdown_flag;
};

}  // namespace orb_slam_2_interface

#endif /* ORB_SLAM_2_INTERFACE */<|MERGE_RESOLUTION|>--- conflicted
+++ resolved
@@ -50,17 +50,16 @@
   void publishCurrentPose(const Transformation& T,
                           const std_msgs::Header& header);
   void publishCurrentPoseAsTF(const ros::TimerEvent& event);
-<<<<<<< HEAD
+
   void publishCurrentKeyframeStatus(bool keyframe_status,
                                     long unsigned int last_keyframe_id,
                                     bool big_change_flag,
                                     const std_msgs::Header& frame_header);
-=======
+
   void publishTrajectory(
       const std::vector<Eigen::Affine3d,
                         Eigen::aligned_allocator<Eigen::Affine3d> >&
           trajectory);
->>>>>>> 34895fe9
 
   // Helper functions
   void convertOrbSlamPoseToKindr(const cv::Mat& T_cv, Transformation* T_kindr);
